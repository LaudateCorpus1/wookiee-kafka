package com.webtrends.harness.component.kafka

import java.nio.charset.StandardCharsets

import akka.actor.ActorSystem
import akka.testkit.TestProbe
import com.webtrends.harness.component.kafka.actor.OffsetManager
import com.webtrends.harness.component.kafka.config.KafkaTestConfig
import org.junit.Ignore
import org.junit.runner.RunWith
import org.slf4j.{Logger, LoggerFactory}
import org.specs2.mutable.SpecificationLike
import org.specs2.runner.JUnitRunner
import org.specs2.time.NoTimeConversions

import scala.concurrent.duration._


<<<<<<< HEAD
//@RunWith(classOf[JUnitRunner])
=======
@Ignore //This test needs to be fixed
>>>>>>> 58062823
class OffsetManagerSpec extends SpecificationLike with NoTimeConversions {
  import OffsetManager._
  import TestUtil.ZkHelper
  protected final val log:Logger = LoggerFactory.getLogger(getClass)

  //val zkServer = new TestingServer()
  val c = KafkaTestConfig.config
  implicit val system = ActorSystem("test", c)
  implicit val timeout = 10 seconds

  val zkHelper = ZkHelper()

  val path = "/offsetTest/lab/H"
  val offsetActor = system.actorOf(OffsetManager.props(path))
  val probe = TestProbe()

  val myPath = "someNode"
  val data = "something"

  zkHelper.ensureZkAvailable()

  Thread.sleep(2000)

  //Disable because this fails during a mvn build intermittently
  args(skipAll = false, sequential = true)


  "Offset Manager " should {

    "store some data " in {
      probe.send(offsetActor, StoreOffsetData("topic1", "cluster", 0, OffsetData(data.getBytes(StandardCharsets.UTF_8), 5L)))

      val result = probe.receiveOne(timeout).asInstanceOf[OffsetDataResponse]

      log.info("Result {}", result)
      result.data must beLeft
      result.data.left.get.asString() must beEqualTo(data)
    }


    "be able to get some data" in {
      probe.send(offsetActor, GetOffsetData("topic1", "cluster", 0))

      val result = probe.receiveOne(timeout).asInstanceOf[OffsetDataResponse]

      result.data must beLeft
      result.data.left.get.asString() must beEqualTo(data)
    }


    "be successful on noNodeException " in {
      probe.send(offsetActor, GetOffsetData("topic2", "cluster2", 0))

      val r = probe.receiveOne(timeout).asInstanceOf[OffsetDataResponse]

      r.data must beLeft
      r.data.left.get.data must be empty
    }
  }

  step {
    system.stop(offsetActor)
    zkHelper.shutdown()
    system.terminate()
  }
}<|MERGE_RESOLUTION|>--- conflicted
+++ resolved
@@ -16,11 +16,7 @@
 import scala.concurrent.duration._
 
 
-<<<<<<< HEAD
 //@RunWith(classOf[JUnitRunner])
-=======
-@Ignore //This test needs to be fixed
->>>>>>> 58062823
 class OffsetManagerSpec extends SpecificationLike with NoTimeConversions {
   import OffsetManager._
   import TestUtil.ZkHelper
