language: scala
scala:
- 2.11.4
jdk:
- oraclejdk7
sudo: false
branches:
  only:
  - master
  - /^[0-9].[0-9].[0-9]$/
cache:
  directories:
  - $HOME/.m2

before_install:
- test "$TRAVIS_PULL_REQUEST" == "false" && git clone -b travis `git config --get remote.origin.url` target/travis || true

install:
- '[ "${TRAVIS_PULL_REQUEST}" = "false" ] && echo "Not a PR Build" && [ "IS_${TRAVIS_TAG}" != "IS_" ] && echo "Is tag build $TRAVIS_TAG" || echo "."'
- '[ "IS_${TRAVIS_TAG}" != "IS_" ] && mvn versions:set -DnewVersion=$TRAVIS_TAG || true'
- '[ "${TRAVIS_PULL_REQUEST}" = "false" ] && echo "Deploying..." && mvn deploy site-deploy -DskipTests=true --settings target/travis/settings.xml -Dgithub.global.oauth2Token=$GITHUB_TOKEN || echo "Testing..." && mvn test -B'

after_success:
<<<<<<< HEAD
- '[ "$TRAVIS_TAG" != "" ] && mvn site-deploy -P github-site -Dgithub.global.oauth2Token=$GITHUB_TOKEN || true'
=======
>>>>>>> 181cd1b4
- '[ "${TRAVIS_PULL_REQUEST}" = "false" ] && sbt ++2.11.4 coverageAggregate || true'
- '[ "${TRAVIS_PULL_REQUEST}" = "false" ] && sbt ++2.11.4 coveralls || true'

env:
  global:
  - MAVEN_OPTS="-Xmx1024m -XX:MaxPermSize=256m"
  - secure: z+5AQ0JizGu1C84dU+ZRaeOSOPT30K9Q8VAby+UnSoLp6WBc2pmHuR7NIXvKq+umetLTZ1H0IpxseXAdwxTfhhXK3133t0xWaDx/9JqbbmOx7w2AoywL4+QzxO5d/QuGWuNwXrOMUQh0bf3UkQEBB/1WSEsbt87Z/cC9QylF4bu3qN6BOXh86pMkScRM+imvWwYX3E2GRKXnrsOhDjCozYIEoHDGxyuzF0uszc82RyW4aC3BcKQU0KBr6veHxMFCsEv0i/N1An31Lkw40J6FLlEQK6RTWFtXlLhNv7PfkuqOfFm3N69qCdsjwATaEDO+b3USs/Qe9bjL87NJ+87UeJJXmigbI0+13Au/Dv9AYwr3mnV3FMOC2Hx4+q7MBWEaBTWJK6wsboz0i6csfJMVdcJs1Pzo5RVyN3b92NlwMzGhtdW3vHYxGuwt5W13gSkwpGIcSfWe/Aqiju5AXUh1IZEaYQR0O2VPF4cSL+BrRFxl1Ovo893ReXAEYczwIFrdVCx5Y3RlemW5cTCFzi/5RRz1AmlBxhOB06y0Gu1QZmGD4sip7V9GqEg/fkuZfmtjOX1tcRWQZGTQp4OQn5QurqH5j2uZ+Q0S2kGyJbg4JQ73hDjn3RLS0zMbrS9iRGE86D8jOxvuN9U25htu69jFelLM/xD0oxvCjPMroXz2d6g=
  - secure: ieeWY45bUzeOv4zJcAdEopj7CEkTPxkKgQyPYSFUN3KQXSqT7GqMA3UxIbTw6K//BoMKegXfJionDruhaZWxJ8R6xrzq0oSVvODoTN7gkYBHqjseWBOH6Z11j66cx1ZxuPYcYkTy2TCZ7lhYfGolchhG8mSEhev09OH1BQ8xUgCFjYtXcCCOp+ESs78tTsvwJJJuJfiWqQTloeg+he8DG36nC7KO98J38RvzkjFGvLfntDV6A9sxCOLAFuYXFSlWOwy9finZbSejBaSW1iu1KcW2xrlHSaRLun30cRs7sliUmnqWk7+eNwgyAifHd2hmMMLuNVeh3hJm11/vsQqdmZMsdNdg+XMJ+aA21Hxs8oFA813T8LrjkbKUmBdGK6ARMPwSEh1Hl4/JUDLrlaY9KED4mu7CpjdKxtQL3E1z2qqQkSX8odSwB3HrViktlQtJTLkNmrNwl0UTHzTIx5qEsIgkHRSjLMSjsxoMGGbS8QEPKP2NjpY+yOq/oOKVwseyhp74I++ueQV9VGQ2CJ5o4KNV5opkStCImyd2gLgGXu08YkAQuArFvY+qMgZAodjZMJz2obMyI2qkNnq8PXd5Gxxirb5IReGHszc3tnRaSKySqRlmZ/ayt+Vleyx88urATH0La+Rfams+Tc6xitIVGQboKF8O1bmoiQhZOWjo+Ww=
  - secure: iGY4XKyqF79LqEHMoF9Uca7quyKiQkDZEijCn9KXRLLKsJv4MS1/YESW6ZjVfcq8UVJ1viroteMJtPMZeTjhqjq0/na2s6aSIDZrwcM1PhYMJzW5r8vr+jrvdBR/aaoxpzfI29rYeA2oqRwh9DDdHQommZKapK8tfHuPsjS5JxaH/n7PcET3MAumkxpx8Mjnkhcc1xTM48wVBPO4kl0A+xr90gFNsJj2+9mQ4P7ngiBsGX0tdRfIrfZS+1D92R5OAanNxqDlj+vGeXkg4DryD55G2LkAKJOs4Ga1w7ish2b4xqvZP+nmwc63fsmhyYMpcM2yLDcGlNdZdfKKqW3Ycqrlm4W15f4xJ5U8HH3fJlgtsfkkOAMVOT0fCCfpDXVxinyl3keHfsO+CEWK+GdNhvbh0l6niFUyXdIp6a+kVXsnoI4wch60jTNJOjrmE6EM3WH5QT770/9aUvIgJxGsMXBddi653y07C9QjY7CRUdHD/w6WPexkKY89i1HfcuwHaVgVvvx0nFh/Q0CFSjRrRz65dmKqJowMTBupRERnGyy3k8YKbokY3eyOLlOVTA+dNqI4DNDUbsSrhFFFe+Wum2hpZUd2jNdXqp9VU66fxQ1gI484so6Go6VGoyzJg+WjSZlRP3VQ6EMEPK0kAjHWYfQIHPG9WnVwIp5b0v07kp4=<|MERGE_RESOLUTION|>--- conflicted
+++ resolved
@@ -21,10 +21,6 @@
 - '[ "${TRAVIS_PULL_REQUEST}" = "false" ] && echo "Deploying..." && mvn deploy site-deploy -DskipTests=true --settings target/travis/settings.xml -Dgithub.global.oauth2Token=$GITHUB_TOKEN || echo "Testing..." && mvn test -B'
 
 after_success:
-<<<<<<< HEAD
-- '[ "$TRAVIS_TAG" != "" ] && mvn site-deploy -P github-site -Dgithub.global.oauth2Token=$GITHUB_TOKEN || true'
-=======
->>>>>>> 181cd1b4
 - '[ "${TRAVIS_PULL_REQUEST}" = "false" ] && sbt ++2.11.4 coverageAggregate || true'
 - '[ "${TRAVIS_PULL_REQUEST}" = "false" ] && sbt ++2.11.4 coveralls || true'
 
